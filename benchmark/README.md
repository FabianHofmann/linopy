--- conflicted
+++ resolved
@@ -1,18 +1,10 @@
 # Benchmark
 
-<<<<<<< HEAD
-![Resources benchmark](benchmark_resource-overhead.pdf)
-
-This benchmark compares the performance of `linopy` against similar packages considering memory and time overhead for solving an optimization problem with N variable. The overhead is defined by the resources needed to define the problem, pass it to the solver and retrieve the solution. For reproduce the benchmark, this directory contains all necessary code in a Snakemake workflow. The workflow allows to choose between two different optimization problems to be solved
-
-1. A one-dimensional knapsack problem, which is a simple linear program with the following formulation described [here](https://www.wikiwand.com/en/Knapsack_problem) and used in the figure above. The problem is solved for a range of different values `N` representing the number of packages.  
-=======
 ![Resources benchmark](benchmark_resource-overhead.png)
 
 This benchmark compares the performance of `linopy` against similar packages considering memory and time overhead for solving an optimization problem with N variables. The overhead is defined by the resources needed to define the problem, pass it to the solver and retrieve the solution. For the sake of reproducibility, this directory contains all necessary code in a Snakemake workflow. The workflow allows to choose between two different optimization problems to be used in the benchmarking:
 
 1. A one-dimensional knapsack problem, a standard linear program following the formulation described in [here](https://www.wikiwand.com/en/Knapsack_problem). The figure above was created using this problem for benchmarking. The problem is solved for a range of different values `N` representing the number of variables.
->>>>>>> ed96bd99
 
 2. The second problem choice `"basic"` is a simple linear program with the following formulation
     <p><span class="math display">∑<sub><em>i</em>, <em>j</em></sub>2<em>x</em><sub><em>i</em>, <em>j</em></sub> + <em>y</em><sub><em>i</em>, <em>j</em></sub></span></p>
@@ -33,24 +25,15 @@
 conda activate linopy-benchmark
 ```
 
-<<<<<<< HEAD
-Replace `environment.yaml` by `environment.fixed.yaml` if you want to use the fixed versions of the packages used for creating the figure above and specified below.
-=======
 Replace `environment.yaml` by `environment.fixed.yaml` if you want to use the fixed versions of the packages used for creating the figure above. Important package version are specified below.
->>>>>>> ed96bd99
 Make sure to have a working installation of `Julia` and `JuMP`, and optionally install the version stated below.
 
 Then, run the benchmark with
 
 ```bash
-<<<<<<< HEAD
-snakemake --cores 4 --jobs 1
-```
-=======
 snakemake --cores 4
 ```
 This will call `snakemake` with 4 cores and finally reproduce the figure above together with other figures in the directory `benchmark/<model-name>`.
->>>>>>> ed96bd99
 
 ### Versions Specfications
 
