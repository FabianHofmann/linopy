--- conflicted
+++ resolved
@@ -1130,11 +1130,7 @@
                 )
             else:
                 problem_fn = self.to_file(
-<<<<<<< HEAD
-                    to_path(problem_fn), io_api, progress=progress
-=======
-                    to_path(problem_fn), io_api, slice_size=slice_size
->>>>>>> 1c5dd0a5
+                    to_path(problem_fn), io_api, slice_size, progress=progress
                 )
                 result = solver.solve_problem_from_file(
                     problem_fn=to_path(problem_fn),
