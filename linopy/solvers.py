#!/usr/bin/env python3
"""
Linopy module for solving lp files with different solvers.
"""

from __future__ import annotations

import contextlib
import enum
import io
import logging
import os
import re
import subprocess as sub
import sys
from abc import ABC, abstractmethod
from collections.abc import Generator
from pathlib import Path
from typing import TYPE_CHECKING, Any, Callable

import numpy as np
import pandas as pd

from linopy.constants import (
    Result,
    Solution,
    SolverStatus,
    Status,
    TerminationCondition,
)

if TYPE_CHECKING:
    from linopy.model import Model

QUADRATIC_SOLVERS = [
    "gurobi",
    "xpress",
    "cplex",
    "highs",
    "scip",
    "mosek",
    "copt",
    "mindopt",
]

FILE_IO_APIS = ["lp", "lp-polars", "mps"]
IO_APIS = FILE_IO_APIS + ["direct"]

available_solvers = []

which = "where" if os.name == "nt" else "which"

# the first available solver will be the default solver
with contextlib.suppress(ModuleNotFoundError):
    import gurobipy

    available_solvers.append("gurobi")
with contextlib.suppress(ModuleNotFoundError):
    _new_highspy_mps_layout = None
    import highspy

    available_solvers.append("highs")
    from importlib.metadata import version

    if version("highspy") < "1.7.1":
        _new_highspy_mps_layout = False
    else:
        _new_highspy_mps_layout = True

if sub.run([which, "glpsol"], stdout=sub.DEVNULL, stderr=sub.STDOUT).returncode == 0:
    available_solvers.append("glpk")


if sub.run([which, "cbc"], stdout=sub.DEVNULL, stderr=sub.STDOUT).returncode == 0:
    available_solvers.append("cbc")

with contextlib.suppress(ModuleNotFoundError):
    import pyscipopt as scip

    available_solvers.append("scip")

with contextlib.suppress(ModuleNotFoundError):
    import cplex

    available_solvers.append("cplex")

with contextlib.suppress(ModuleNotFoundError):
    import xpress

    available_solvers.append("xpress")

with contextlib.suppress(ModuleNotFoundError):
    import mosek

    with contextlib.suppress(mosek.Error):
        with mosek.Env() as m:
            t = m.Task()
            t.optimize()
            m.checkinall()

        available_solvers.append("mosek")

with contextlib.suppress(ModuleNotFoundError):
    import mindoptpy

    with contextlib.suppress(mindoptpy.MindoptError):
        mindoptpy.Env()

        available_solvers.append("mindopt")

with contextlib.suppress(ModuleNotFoundError):
    import coptpy

    with contextlib.suppress(coptpy.CoptError):
        coptpy.Envr()

        available_solvers.append("copt")

quadratic_solvers = [s for s in QUADRATIC_SOLVERS if s in available_solvers]
logger = logging.getLogger(__name__)


io_structure = dict(
    lp_file={
        "gurobi",
        "xpress",
        "cbc",
        "glpk",
        "cplex",
        "mosek",
        "mindopt",
    },
    blocks={"pips"},
)


# using enum to match solver subclasses with names
class SolverName(enum.Enum):
    CBC = "cbc"
    GLPK = "glpk"
    Highs = "highs"
    Cplex = "cplex"
    Gurobi = "gurobi"
    SCIP = "scip"
    Xpress = "xpress"
    Mosek = "mosek"
    COPT = "copt"
    MindOpt = "mindopt"
    PIPS = "pips"


def path_to_string(path: Path) -> str:
    """
    Convert a pathlib.Path to a string.
    """
    return str(path.resolve())


def read_sense_from_problem_file(problem_fn: Path | str) -> str:
    with open(problem_fn) as file:
        f = file.read()
    file_format = read_io_api_from_problem_file(problem_fn)
    if file_format == "lp":
        return "min" if "min" in f.lower() else "max"
    elif file_format == "mps":
        return "max" if "OBJSENSE\n  MAX\n" in f else "min"
    else:
        msg = "Unsupported problem file format."
        raise ValueError(msg)


def read_io_api_from_problem_file(problem_fn: Path | str) -> str:
    if isinstance(problem_fn, Path):
        return problem_fn.suffix[1:]
    else:
        return problem_fn.split(".")[-1]


def maybe_adjust_objective_sign(
    solution: Solution, io_api: str | None, sense: str | None
) -> Solution:
    if sense == "min":
        return solution
    if np.isnan(solution.objective):
        return solution
    if io_api == "mps" and not _new_highspy_mps_layout:
        logger.info(
            "Adjusting objective sign due to switched coefficients in MPS file."
        )
        solution.objective *= -1
    return solution


class Solver(ABC):
    """
    Abstract base class for solving a given linear problem.

    All relevant functions are passed on to the specific solver subclasses.
    Subclasses must implement the `solve_problem_from_model()` and
    `solve_problem_from_file()` methods.
    """

    def __init__(
        self,
        **solver_options: Any,
    ) -> None:
        self.solver_options = solver_options

        # Check for the solver to be initialized whether the package is installed or not.
        if self.solver_name.value not in available_solvers:
            msg = f"Solver package for '{self.solver_name.value}' is not installed. Please install first to initialize solver instance."
            raise ImportError(msg)

    def safe_get_solution(
        self, status: Status, func: Callable[[], Solution]
    ) -> Solution:
        """
        Get solution from function call, if status is unknown still try to run it.
        """
        if status.is_ok:
            return func()
        elif status.status == SolverStatus.unknown:
            try:
                logger.warning("Solution status unknown. Trying to parse solution.")
                sol = func()
                status.status = SolverStatus.ok
                logger.warning("Solution parsed successfully.")
                return sol
            except Exception as e:
                logger.error(f"Failed to parse solution: {e}")
        return Solution()

    @abstractmethod
    def solve_problem_from_model(
        self,
        model: Model,
        solution_fn: Path | None = None,
        log_fn: Path | None = None,
        warmstart_fn: Path | None = None,
        basis_fn: Path | None = None,
        env: None = None,
        explicit_coordinate_names: bool = False,
    ) -> Result:
        """
        Abstract method to solve a linear problem from a model.

        Needs to be implemented in the specific solver subclass. Even if the solver
        does not support solving from a model, this method should be implemented and
        raise a NotImplementedError.
        """
        pass

    @abstractmethod
    def solve_problem_from_file(
        self,
        problem_fn: Path,
        solution_fn: Path | None = None,
        log_fn: Path | None = None,
        warmstart_fn: Path | None = None,
        basis_fn: Path | None = None,
        env: None = None,
    ) -> Result:
        """
        Abstract method to solve a linear problem from a problem file.

        Needs to be implemented in the specific solver subclass. Even if the solver
        does not support solving from a file, this method should be implemented and
        raise a NotImplementedError.
        """
        pass

    def solve_problem(
        self,
        model: Model | None = None,
        problem_fn: Path | None = None,
        solution_fn: Path | None = None,
        log_fn: Path | None = None,
        warmstart_fn: Path | None = None,
        basis_fn: Path | None = None,
        env: None = None,
        explicit_coordinate_names: bool = False,
    ) -> Result:
        """
        Solve a linear problem either from a model or a problem file.

        Wraps around `self.solve_problem_from_model()` and
        `self.solve_problem_from_file()` and calls the appropriate method
        based on the input arguments (`model` or `problem_fn`).
        """
        if problem_fn is not None and model is not None:
            msg = "Both problem file and model are given. Please specify only one."
            raise ValueError(msg)
        elif model is not None:
            return self.solve_problem_from_model(
                model=model,
                solution_fn=solution_fn,
                log_fn=log_fn,
                warmstart_fn=warmstart_fn,
                basis_fn=basis_fn,
                env=env,
                explicit_coordinate_names=explicit_coordinate_names,
            )
        elif problem_fn is not None:
            return self.solve_problem_from_file(
                problem_fn=problem_fn,
                solution_fn=solution_fn,
                log_fn=log_fn,
                warmstart_fn=warmstart_fn,
                basis_fn=basis_fn,
                env=env,
            )
        else:
            msg = "No problem file or model specified."
            raise ValueError(msg)

    @property
    def solver_name(self) -> SolverName:
        return SolverName[self.__class__.__name__]


class CBC(Solver):
    """
    Solver subclass for the CBC solver.

    Attributes
    ----------
    **solver_options
        options for the given solver
    """

    def __init__(
        self,
        **solver_options: Any,
    ) -> None:
        super().__init__(**solver_options)

    def solve_problem_from_model(
        self,
        model: Model,
        solution_fn: Path | None = None,
        log_fn: Path | None = None,
        warmstart_fn: Path | None = None,
        basis_fn: Path | None = None,
        env: None = None,
<<<<<<< HEAD
        explicit_coordinate_names: bool = False,
    ):
=======
    ) -> Result:
>>>>>>> 58a28b52
        msg = "Direct API not implemented for CBC"
        raise NotImplementedError(msg)

    def solve_problem_from_file(
        self,
        problem_fn: Path,
        solution_fn: Path | None = None,
        log_fn: Path | None = None,
        warmstart_fn: Path | None = None,
        basis_fn: Path | None = None,
        env: None = None,
    ) -> Result:
        """
        Solve a linear problem from a problem file using the CBC solver.

        The function reads the linear problem file and passes it to the solver.
        If the solution is successful it returns variable solutions
        and constraint dual values.

        Parameters
        ----------
        problem_fn : Path
            Path to the problem file.
        solution_fn : Path
            Path to the solution file. This is necessary for solving with CBC.
        log_fn : Path, optional
            Path to the log file.
        warmstart_fn : Path, optional
            Path to the warmstart file.
        basis_fn : Path, optional
            Path to the basis file.
        env : None, optional
            Environment for the solver

        Returns
        -------
        Result
        """
        sense = read_sense_from_problem_file(problem_fn)
        io_api = read_io_api_from_problem_file(problem_fn)

        if solution_fn is None:
            msg = "No solution file specified. For solving with CBC this is necessary."
            raise ValueError(msg)

        if io_api == "mps" and sense == "max" and _new_highspy_mps_layout:
            msg = (
                "CBC does not support maximization in MPS format highspy versions "
                " >=1.7.1"
            )
            raise ValueError(msg)

        # printingOptions is about what goes in solution file
        command = f"cbc -printingOptions all -import {problem_fn} "

        if warmstart_fn:
            command += f"-basisI {warmstart_fn} "

        if self.solver_options:
            command += (
                " ".join(
                    "-" + " ".join([k, str(v)]) for k, v in self.solver_options.items()
                )
                + " "
            )
        command += f"-solve -solu {solution_fn} "

        if basis_fn:
            command += f"-basisO {basis_fn} "

        Path(solution_fn).parent.mkdir(exist_ok=True)

        command = command.strip()

        if log_fn is None:
            p = sub.Popen(command.split(" "), stdout=sub.PIPE, stderr=sub.PIPE)

            if p.stdout is None:
                msg = (
                    f"Command `{command}` did not run successfully. Check if cbc is "
                    " installed and in PATH."
                )
                raise ValueError(msg)

            output = ""
            for line in iter(p.stdout.readline, b""):
                output += line.decode()
            logger.info(output)
            p.stdout.close()
            p.wait()
        else:
            log_f = open(log_fn, "w")
            p = sub.Popen(command.split(" "), stdout=log_f, stderr=log_f)
            p.wait()

        with open(solution_fn) as f:
            data = f.readline()

        if data.startswith("Optimal - objective value"):
            status = Status.from_termination_condition("optimal")
        elif "Infeasible" in data:
            status = Status.from_termination_condition("infeasible")
        else:
            status = Status(SolverStatus.warning, TerminationCondition.unknown)
        status.legacy_status = data

        def get_solver_solution() -> Solution:
            objective = float(data[len("Optimal - objective value ") :])

            with open(solution_fn, "rb") as f:
                trimmed_sol_fn = re.sub(rb"\*\*\s+", b"", f.read())

            df = pd.read_csv(
                io.BytesIO(trimmed_sol_fn),
                header=None,
                skiprows=[0],
                sep=r"\s+",
                usecols=[1, 2, 3],
                index_col=0,
            )
            variables_b = df.index.str[0] == "x"

            sol = df[variables_b][2]
            dual = df[~variables_b][3]
            return Solution(sol, dual, objective)

        solution = self.safe_get_solution(status=status, func=get_solver_solution)
        solution = maybe_adjust_objective_sign(solution, io_api, sense)

        return Result(status, solution)


class GLPK(Solver):
    """
    Solver subclass for the GLPK solver.

    Attributes
    ----------
    **solver_options
        options for the given solver
    """

    def __init(
        self,
        **solver_options: Any,
    ) -> None:
        super().__init__(**solver_options)

    def solve_problem_from_model(
        self,
        model: Model,
        solution_fn: Path | None = None,
        log_fn: Path | None = None,
        warmstart_fn: Path | None = None,
        basis_fn: Path | None = None,
        env: None = None,
        explicit_coordinate_names: bool = False,
    ) -> Result:
        msg = "Direct API not implemented for GLPK"
        raise NotImplementedError(msg)

    def solve_problem_from_file(
        self,
        problem_fn: Path,
        solution_fn: Path | None = None,
        log_fn: Path | None = None,
        warmstart_fn: Path | None = None,
        basis_fn: Path | None = None,
        env: None = None,
    ) -> Result:
        """
        Solve a linear problem from a problem file using the glpk solver.

        This function reads the linear problem file and passes it to the
        glpk solver. If the solution is successful it returns variable solutions
        and constraint dual values.

        For more information on the glpk solver options, see

        https://kam.mff.cuni.cz/~elias/glpk.pdf

        Parameters
        ----------
        problem_fn : Path
            Path to the problem file.
        solution_fn : Path
            Path to the solution file. This is necessary for solving with GLPK.
        log_fn : Path, optional
            Path to the log file.
        warmstart_fn : Path, optional
            Path to the warmstart file.
        basis_fn : Path, optional
            Path to the basis file.
        env : None, optional
            Environment for the solver

        Returns
        -------
        Result
        """
        CONDITION_MAP = {
            "integer optimal": "optimal",
            "undefined": "infeasible_or_unbounded",
        }
        sense = read_sense_from_problem_file(problem_fn)
        io_api = read_io_api_from_problem_file(problem_fn)
        if solution_fn is None:
            msg = "No solution file specified. For solving with GLPK this is necessary."
            raise ValueError(msg)

        if io_api == "mps" and sense == "max" and _new_highspy_mps_layout:
            msg = (
                "GLPK does not support maximization in MPS format highspy versions "
                " >=1.7.1"
            )
            raise ValueError(msg)

        Path(solution_fn).parent.mkdir(exist_ok=True)

        # TODO use --nopresol argument for non-optimal solution output
        io_api_arg = "freemps" if io_api == "mps" else io_api
        command = f"glpsol --{io_api_arg} {problem_fn} --output {solution_fn} "
        if log_fn is not None:
            command += f"--log {log_fn} "
        if warmstart_fn:
            command += f"--ini {warmstart_fn} "
        if basis_fn:
            command += f"-w {basis_fn} "
        if self.solver_options:
            command += (
                " ".join(
                    "--" + " ".join([k, str(v)]) for k, v in self.solver_options.items()
                )
                + " "
            )
        command = command.strip()

        p = sub.Popen(command.split(" "), stdout=sub.PIPE, stderr=sub.PIPE)
        if log_fn is None:
            output = ""

            if p.stdout is None:
                msg = (
                    f"Command `{command}` did not run successfully. Check if glpsol is "
                    "installed and in PATH."
                )
                raise ValueError(msg)

            for line in iter(p.stdout.readline, b""):
                output += line.decode()
            logger.info(output)
            p.stdout.close()
            p.wait()
        else:
            p.wait()

        if not os.path.exists(solution_fn):
            status = Status(SolverStatus.warning, TerminationCondition.unknown)
            return Result(status, Solution())

        f = open(solution_fn)

        def read_until_break(f: io.TextIOWrapper) -> Generator[str, None, None]:
            while True:
                line = f.readline()
                if line in ["\n", ""]:
                    break
                yield line

        info_io = io.StringIO("".join(read_until_break(f))[:-2])
        info = pd.read_csv(info_io, sep=":", index_col=0, header=None)[1]
        condition = info.Status.lower().strip()
        objective = float(re.sub(r"[^0-9\.\+\-e]+", "", info.Objective))

        termination_condition = CONDITION_MAP.get(condition, condition)
        status = Status.from_termination_condition(termination_condition)
        status.legacy_status = condition

        def get_solver_solution() -> Solution:
            dual_io = io.StringIO("".join(read_until_break(f))[:-2])
            dual_ = pd.read_fwf(dual_io)[1:].set_index("Row name")
            if "Marginal" in dual_:
                dual = pd.to_numeric(dual_["Marginal"], "coerce").fillna(0)
            else:
                logger.warning("Dual values of MILP couldn't be parsed")
                dual = pd.Series(dtype=float)

            sol_io = io.StringIO("".join(read_until_break(f))[:-2])
            sol = (
                pd.read_fwf(sol_io)[1:]
                .set_index("Column name")["Activity"]
                .astype(float)
            )
            f.close()
            return Solution(sol, dual, objective)

        solution = self.safe_get_solution(status=status, func=get_solver_solution)
        solution = maybe_adjust_objective_sign(solution, io_api, sense)
        return Result(status, solution)


class Highs(Solver):
    """
    Solver subclass for the Highs solver. Highs must be installed
    for usage. Find the documentation at https://www.maths.ed.ac.uk/hall/HiGHS/.

    The full list of solver options is documented at https://www.maths.ed.ac.uk/hall/HiGHS/HighsOptions.set.

    Some exemplary options are:

    * presolve : "choose" by default - "on"/"off" are alternatives.
    * solver :"choose" by default - "simplex"/"ipm"/"pdlp" are alternatives. Only "choose" solves MIP / QP!
    * parallel : "choose" by default - "on"/"off" are alternatives.
    * time_limit : inf by default.

    Attributes
    ----------
    **solver_options
        options for the given solver
    """

    def __init__(
        self,
        **solver_options: Any,
    ) -> None:
        super().__init__(**solver_options)

    def solve_problem_from_model(
        self,
        model: Model,
        solution_fn: Path | None = None,
        log_fn: Path | None = None,
        warmstart_fn: Path | None = None,
        basis_fn: Path | None = None,
        env: None = None,
        explicit_coordinate_names: bool = False,
    ) -> Result:
        """
        Solve a linear problem directly from a linopy model using the Highs solver.
        Reads a linear problem file and passes it to the highs solver.
        If the solution is feasible the function returns the
        objective, solution and dual constraint variables.

        Parameters
        ----------
        model : linopy.model
            Linopy model for the problem.
        solution_fn : Path, optional
            Path to the solution file.
        log_fn : Path, optional
            Path to the log file.
        warmstart_fn : Path, optional
            Path to the warmstart file.
        basis_fn : Path, optional
            Path to the basis file.
        env : None, optional
            Environment for the solver
        explicit_coordinate_names : bool, optional
            Transfer variable and constraint names to the solver (default: False)

        Returns
        -------
        Result
        """
        # check for Highs solver compatibility
        if self.solver_options.get("solver") in [
            "simplex",
            "ipm",
            "pdlp",
        ] and model.type in [
            "QP",
            "MILP",
        ]:
            logger.warning(
                "The HiGHS solver ignores quadratic terms / integrality if the solver is set to 'simplex', 'ipm' or 'pdlp'. "
                "Drop the solver option or use 'choose' to enable quadratic terms / integrality."
            )

        h = model.to_highspy(explicit_coordinate_names=explicit_coordinate_names)

        if log_fn is None and model is not None:
            log_fn = model.solver_dir / "highs.log"

        return self._solve(
            h,
            solution_fn,
            log_fn,
            warmstart_fn,
            basis_fn,
            model=model,
            io_api="direct",
            sense=model.sense,
        )

    def solve_problem_from_file(
        self,
        problem_fn: Path,
        solution_fn: Path | None = None,
        log_fn: Path | None = None,
        warmstart_fn: Path | None = None,
        basis_fn: Path | None = None,
        env: None = None,
    ) -> Result:
        """
        Solve a linear problem from a problem file using the Highs solver.
        Reads a linear problem file and passes it to the highs solver.
        If the solution is feasible the function returns the
        objective, solution and dual constraint variables.

        Parameters
        ----------
        problem_fn : Path
            Path to the problem file.
        solution_fn : Path, optional
            Path to the solution file.
        log_fn : Path, optional
            Path to the log file.
        warmstart_fn : Path, optional
            Path to the warmstart file.
        basis_fn : Path, optional
            Path to the basis file.
        env : None, optional
            Environment for the solver

        Returns
        -------
        Result
        """

        problem_fn_ = path_to_string(problem_fn)
        h = highspy.Highs()
        h.readModel(problem_fn_)

        return self._solve(
            h,
            solution_fn,
            log_fn,
            warmstart_fn,
            basis_fn,
            io_api=read_io_api_from_problem_file(problem_fn),
            sense=read_sense_from_problem_file(problem_fn),
        )

    def _solve(
        self,
        h: highspy.Highs,
        solution_fn: Path | None = None,
        log_fn: Path | None = None,
        warmstart_fn: Path | None = None,
        basis_fn: Path | None = None,
        model: Model | None = None,
        io_api: str | None = None,
        sense: str | None = None,
    ) -> Result:
        """
        Solve a linear problem from a Highs object.


        Parameters
        ----------
        h : highspy.Highs
            Highs object.
        solution_fn : Path, optional
            Path to the solution file.
        log_fn : Path, optional
            Path to the log file.
        warmstart_fn : Path, optional
            Path to the warmstart file.
        basis_fn : Path, optional
            Path to the basis file.
        model : linopy.model, optional
            Linopy model for the problem.
        io_api: str
            io_api of the problem. For direct API from linopy model this is "direct".
        sense: str
            "min" or "max"

        Returns
        -------
        Result
        """
        CONDITION_MAP: dict[str, str] = {}

        if log_fn is not None:
            self.solver_options["log_file"] = path_to_string(log_fn)
            logger.info(f"Log file at {self.solver_options['log_file']}")

        for k, v in self.solver_options.items():
            h.setOptionValue(k, v)

        if warmstart_fn is not None and warmstart_fn.suffix == ".sol":
            h.readSolution(path_to_string(warmstart_fn), 0)
        elif warmstart_fn:
            h.readBasis(path_to_string(warmstart_fn))

        h.run()

        condition = h.modelStatusToString(h.getModelStatus()).lower()
        termination_condition = CONDITION_MAP.get(condition, condition)
        status = Status.from_termination_condition(termination_condition)
        status.legacy_status = condition

        if basis_fn:
            h.writeBasis(path_to_string(basis_fn))

        if solution_fn:
            h.writeSolution(path_to_string(solution_fn), 0)

        def get_solver_solution() -> Solution:
            objective = h.getObjectiveValue()
            solution = h.getSolution()

            if model is not None:
                sol = pd.Series(solution.col_value, model.matrices.vlabels, dtype=float)
                dual = pd.Series(solution.row_dual, model.matrices.clabels, dtype=float)
            else:
                sol = pd.Series(solution.col_value, h.getLp().col_names_, dtype=float)
                dual = pd.Series(solution.row_dual, h.getLp().row_names_, dtype=float)

            return Solution(sol, dual, objective)

        solution = self.safe_get_solution(status=status, func=get_solver_solution)
        solution = maybe_adjust_objective_sign(solution, io_api, sense)

        return Result(status, solution, h)


class Gurobi(Solver):
    """
    Solver subclass for the gurobi solver.

    Attributes
    ----------
    **solver_options
        options for the given solver
    """

    def __init__(
        self,
        **solver_options: Any,
    ) -> None:
        super().__init__(**solver_options)

    def solve_problem_from_model(
        self,
        model: Model,
        solution_fn: Path | None = None,
        log_fn: Path | None = None,
        warmstart_fn: Path | None = None,
        basis_fn: Path | None = None,
        env: None = None,
        explicit_coordinate_names: bool = False,
    ) -> Result:
        """
        Solve a linear problem directly from a linopy model using the Gurobi solver.
        Reads a problem file and passes it to the Gurobi solver.
        This function communicates with gurobi using the gurobipy package.

        Parameters
        ----------
        model : linopy.model
            Linopy model for the problem.
        solution_fn : Path, optional
            Path to the solution file.
        log_fn : Path, optional
            Path to the log file.
        warmstart_fn : Path, optional
            Path to the warmstart file.
        basis_fn : Path, optional
            Path to the basis file.
        env : None, optional
            Gurobi environment for the solver
        explicit_coordinate_names : bool, optional
            Transfer variable and constraint names to the solver (default: False)

        Returns
        -------
        Result
        """
        with contextlib.ExitStack() as stack:
            if env is None:
                env_ = stack.enter_context(gurobipy.Env())
            else:
                env_ = env

            m = model.to_gurobipy(
                env=env_, explicit_coordinate_names=explicit_coordinate_names
            )

            return self._solve(
                m,
                solution_fn=solution_fn,
                log_fn=log_fn,
                warmstart_fn=warmstart_fn,
                basis_fn=basis_fn,
                io_api="direct",
                sense=model.sense,
            )

    def solve_problem_from_file(
        self,
        problem_fn: Path,
        solution_fn: Path | None = None,
        log_fn: Path | None = None,
        warmstart_fn: Path | None = None,
        basis_fn: Path | None = None,
        env: None = None,
    ) -> Result:
        """
        Solve a linear problem from a problem file using the Gurobi solver.
        Reads a problem file and passes it to the Gurobi solver.
        This function communicates with gurobi using the gurobipy package.

        Parameters
        ----------
        problem_fn : Path
            Path to the problem file.
        solution_fn : Path, optional
            Path to the solution file.
        log_fn : Path, optional
            Path to the log file.
        warmstart_fn : Path, optional
            Path to the warmstart file.
        basis_fn : Path, optional
            Path to the basis file.
        env : None, optional
            Gurobi environment for the solver

        Returns
        -------
        Result
        """
        sense = read_sense_from_problem_file(problem_fn)
        io_api = read_io_api_from_problem_file(problem_fn)
        problem_fn_ = path_to_string(problem_fn)

        with contextlib.ExitStack() as stack:
            if env is None:
                env_ = stack.enter_context(gurobipy.Env())
            else:
                env_ = env

            m = gurobipy.read(problem_fn_, env=env_)

            return self._solve(
                m,
                solution_fn=solution_fn,
                log_fn=log_fn,
                warmstart_fn=warmstart_fn,
                basis_fn=basis_fn,
                io_api=io_api,
                sense=sense,
            )

    def _solve(
        self,
        m: gurobipy.Model,
        solution_fn: Path | None,
        log_fn: Path | None,
        warmstart_fn: Path | None,
        basis_fn: Path | None,
        io_api: str | None,
        sense: str | None,
    ) -> Result:
        """
        Solve a linear problem from a Gurobi object.


        Parameters
        ----------
        m
            Gurobi object.
        solution_fn : Path, optional
            Path to the solution file.
        log_fn : Path, optional
            Path to the log file.
        warmstart_fn : Path, optional
            Path to the warmstart file.
        basis_fn : Path, optional
            Path to the basis file.
        io_api: str
            io_api of the problem. For direct API from linopy model this is "direct".
        sense: str
            "min" or "max"

        Returns
        -------
        Result
        """
        # see https://www.gurobi.com/documentation/10.0/refman/optimization_status_codes.html
        CONDITION_MAP = {
            1: "unknown",
            2: "optimal",
            3: "infeasible",
            4: "infeasible_or_unbounded",
            5: "unbounded",
            6: "other",
            7: "iteration_limit",
            8: "terminated_by_limit",
            9: "time_limit",
            10: "optimal",
            11: "user_interrupt",
            12: "other",
            13: "suboptimal",
            14: "unknown",
            15: "terminated_by_limit",
            16: "internal_solver_error",
            17: "internal_solver_error",
        }

        if self.solver_options is not None:
            for key, value in self.solver_options.items():
                m.setParam(key, value)
        if log_fn is not None:
            m.setParam("logfile", path_to_string(log_fn))

        if warmstart_fn is not None:
            m.read(path_to_string(warmstart_fn))
        m.optimize()

        if basis_fn is not None:
            try:
                m.write(path_to_string(basis_fn))
            except gurobipy.GurobiError as err:
                logger.info("No model basis stored. Raised error: %s", err)

        if solution_fn is not None and solution_fn.suffix == ".sol":
            try:
                m.write(path_to_string(solution_fn))
            except gurobipy.GurobiError as err:
                logger.info("Unable to save solution file. Raised error: %s", err)

        condition = m.status
        termination_condition = CONDITION_MAP.get(condition, condition)
        status = Status.from_termination_condition(termination_condition)
        status.legacy_status = condition

        def get_solver_solution() -> Solution:
            objective = m.ObjVal

            sol = pd.Series({v.VarName: v.x for v in m.getVars()}, dtype=float)  # type: ignore

            try:
                dual = pd.Series(
                    {c.ConstrName: c.Pi for c in m.getConstrs()}, dtype=float
                )
            except AttributeError:
                logger.warning("Dual values of MILP couldn't be parsed")
                dual = pd.Series(dtype=float)

            return Solution(sol, dual, objective)

        solution = self.safe_get_solution(status=status, func=get_solver_solution)
        solution = solution = maybe_adjust_objective_sign(solution, io_api, sense)

        return Result(status, solution, m)


class Cplex(Solver):
    """
    Solver subclass for the Cplex solver.

    Note if you pass additional solver_options, the key can specify deeper
    layered parameters, use a dot as a separator here,
    i.e. `**{'aa.bb.cc' : x}`.

    Attributes
    ----------
    **solver_options
        options for the given solver
    """

    def __init__(
        self,
        **solver_options: Any,
    ) -> None:
        super().__init__(**solver_options)

    def solve_problem_from_model(
        self,
        model: Model,
        solution_fn: Path | None = None,
        log_fn: Path | None = None,
        warmstart_fn: Path | None = None,
        basis_fn: Path | None = None,
        env: None = None,
        explicit_coordinate_names: bool = False,
    ) -> Result:
        msg = "Direct API not implemented for Cplex"
        raise NotImplementedError(msg)

    def solve_problem_from_file(
        self,
        problem_fn: Path,
        solution_fn: Path | None = None,
        log_fn: Path | None = None,
        warmstart_fn: Path | None = None,
        basis_fn: Path | None = None,
        env: None = None,
    ) -> Result:
        """
        Solve a linear problem from a problem file using the cplex solver.

        This function reads the linear problem file and passes it to the cplex
        solver. If the solution is successful it returns variable solutions and
        constraint dual values. Cplex must be installed for using this function.

        Parameters
        ----------
        problem_fn : Path
            Path to the problem file.
        solution_fn : Path, optional
            Path to the solution file.
        log_fn : Path, optional
            Path to the log file.
        warmstart_fn : Path, optional
            Path to the warmstart file.
        basis_fn : Path, optional
            Path to the basis file.
        env : None, optional
            Environment for the solver

        Returns
        -------
        Result
        """
        CONDITION_MAP = {
            "integer optimal solution": "optimal",
            "integer optimal, tolerance": "optimal",
        }
        io_api = read_io_api_from_problem_file(problem_fn)
        sense = read_sense_from_problem_file(problem_fn)

        m = cplex.Cplex()

        if log_fn is not None:
            log_f = open(path_to_string(log_fn), "w")
            m.set_results_stream(log_f)
            m.set_warning_stream(log_f)
            m.set_error_stream(log_f)
            m.set_log_stream(log_f)

        if self.solver_options is not None:
            for key, value in self.solver_options.items():
                param = m.parameters
                for key_layer in key.split("."):
                    param = getattr(param, key_layer)
                param.set(value)

        m.read(path_to_string(problem_fn))

        if warmstart_fn is not None:
            m.start.read_basis(path_to_string(warmstart_fn))

        is_lp = m.problem_type[m.get_problem_type()] == "LP"

        with contextlib.suppress(cplex.exceptions.errors.CplexSolverError):
            m.solve()

        if solution_fn is not None:
            try:
                m.solution.write(path_to_string(solution_fn))
            except cplex.exceptions.errors.CplexSolverError as err:
                logger.info("Unable to save solution file. Raised error: %s", err)

        condition = m.solution.get_status_string()
        termination_condition = CONDITION_MAP.get(condition, condition)
        status = Status.from_termination_condition(termination_condition)
        status.legacy_status = condition

        if log_fn is not None:
            log_f.close()

        def get_solver_solution() -> Solution:
            if basis_fn and is_lp:
                try:
                    m.solution.basis.write(path_to_string(basis_fn))
                except cplex.exceptions.errors.CplexSolverError:
                    logger.info("No model basis stored")

            objective = m.solution.get_objective_value()

            solution = pd.Series(
                m.solution.get_values(), m.variables.get_names(), dtype=float
            )

            if is_lp:
                dual = pd.Series(
                    m.solution.get_dual_values(),
                    m.linear_constraints.get_names(),
                    dtype=float,
                )
            else:
                logger.warning("Dual values of MILP couldn't be parsed")
                dual = pd.Series(dtype=float)
            return Solution(solution, dual, objective)

        solution = self.safe_get_solution(status=status, func=get_solver_solution)
        solution = maybe_adjust_objective_sign(solution, io_api, sense)

        return Result(status, solution, m)


class SCIP(Solver):
    """
    Solver subclass for the SCIP solver.

    Attributes
    ----------
    **solver_options
        options for the given solver
    """

    def __init__(
        self,
        **solver_options: Any,
    ) -> None:
        super().__init__(**solver_options)

    def solve_problem_from_model(
        self,
        model: Model,
        solution_fn: Path | None = None,
        log_fn: Path | None = None,
        warmstart_fn: Path | None = None,
        basis_fn: Path | None = None,
        env: None = None,
        explicit_coordinate_names: bool = False,
    ) -> Result:
        msg = "Direct API not implemented for SCIP"
        raise NotImplementedError(msg)

    def solve_problem_from_file(
        self,
        problem_fn: Path,
        solution_fn: Path | None = None,
        log_fn: Path | None = None,
        warmstart_fn: Path | None = None,
        basis_fn: Path | None = None,
        env: None = None,
    ) -> Result:
        """
        Solve a linear problem from a problem file using the scip solver.

        This function communicates with scip using the pyscipopt package.

        Parameters
        ----------
        problem_fn : Path
            Path to the problem file.
        solution_fn : Path, optional
            Path to the solution file.
        log_fn : Path, optional
            Path to the log file.
        warmstart_fn : Path, optional
            Path to the warmstart file.
        basis_fn : Path, optional
            Path to the basis file.
        env : None, optional
            Environment for the solver

        Returns
        -------
        Result
        """
        CONDITION_MAP: dict[str, str] = {}

        io_api = read_io_api_from_problem_file(problem_fn)
        sense = read_sense_from_problem_file(problem_fn)

        m = scip.Model()
        m.readProblem(path_to_string(problem_fn))

        if self.solver_options is not None:
            emphasis = self.solver_options.pop("setEmphasis", None)
            if emphasis is not None:
                m.setEmphasis(getattr(scip.SCIP_PARAMEMPHASIS, emphasis.upper()))

            heuristics = self.solver_options.pop("setHeuristics", None)
            if heuristics is not None:
                m.setEmphasis(getattr(scip.SCIP_PARAMSETTING, heuristics.upper()))

            presolve = self.solver_options.pop("setPresolve", None)
            if presolve is not None:
                m.setEmphasis(getattr(scip.SCIP_PARAMSETTING, presolve.upper()))

            m.setParams(self.solver_options)

        if log_fn is not None:
            m.setLogfile(path_to_string(log_fn))

        if warmstart_fn:
            logger.warning("Warmstart not implemented for SCIP")

        # In order to retrieve the dual values, we need to turn off presolve
        m.setPresolve(scip.SCIP_PARAMSETTING.OFF)

        m.optimize()

        if basis_fn:
            logger.warning("Basis not implemented for SCIP")

        if solution_fn:
            try:
                m.writeSol(m.getBestSol(), filename=path_to_string(solution_fn))
            except FileNotFoundError as err:
                logger.warning("Unable to save solution file. Raised error: %s", err)

        condition = m.getStatus()
        termination_condition = CONDITION_MAP.get(condition, condition)
        status = Status.from_termination_condition(termination_condition)
        status.legacy_status = condition

        def get_solver_solution() -> Solution:
            objective = m.getObjVal()

            s = m.getSols()[0]
            sol = pd.Series({v.name: s[v] for v in m.getVars()})
            sol.drop(
                ["quadobjvar", "qmatrixvar"], errors="ignore", inplace=True, axis=0
            )

            cons = m.getConss()
            if len(cons) != 0:
                dual = pd.Series({c.name: m.getDualSolVal(c) for c in cons})
                dual = dual[
                    dual.index.str.startswith("c") & ~dual.index.str.startswith("cf")
                ]
            else:
                logger.warning("Dual values of MILP couldn't be parsed")
                dual = pd.Series(dtype=float)

            return Solution(sol, dual, objective)

        solution = self.safe_get_solution(status=status, func=get_solver_solution)
        solution = maybe_adjust_objective_sign(solution, io_api, sense)

        return Result(status, solution, m)


class Xpress(Solver):
    """
    Solver subclass for the xpress solver.

    For more information on solver options, see
    https://www.fico.com/fico-xpress-optimization/docs/latest/solver/GUID-ACD7E60C-7852-36B7-A78A-CED0EA291CDD.html

    Attributes
    ----------
    **solver_options
        options for the given solver
    """

    def __init__(
        self,
        **solver_options: Any,
    ) -> None:
        super().__init__(**solver_options)

    def solve_problem_from_model(
        self,
        model: Model,
        solution_fn: Path | None = None,
        log_fn: Path | None = None,
        warmstart_fn: Path | None = None,
        basis_fn: Path | None = None,
        env: None = None,
        explicit_coordinate_names: bool = False,
    ) -> Result:
        msg = "Direct API not implemented for Xpress"
        raise NotImplementedError(msg)

    def solve_problem_from_file(
        self,
        problem_fn: Path,
        solution_fn: Path | None = None,
        log_fn: Path | None = None,
        warmstart_fn: Path | None = None,
        basis_fn: Path | None = None,
        env: None = None,
    ) -> Result:
        """
        Solve a linear problem from a problem file using the Xpress solver.

        This function reads the linear problem file and passes it to
        the Xpress solver. If the solution is successful it returns
        variable solutions and constraint dual values. The `xpress` module
        must be installed for using this function.

        Parameters
        ----------
        problem_fn : Path
            Path to the problem file.
        solution_fn : Path, optional
            Path to the solution file.
        log_fn : Path, optional
            Path to the log file.
        warmstart_fn : Path, optional
            Path to the warmstart file.
        basis_fn : Path, optional
            Path to the basis file.
        env : None, optional
            Environment for the solver

        Returns
        -------
        Result
        """
        CONDITION_MAP = {
            "lp_optimal": "optimal",
            "mip_optimal": "optimal",
            "lp_infeasible": "infeasible",
            "lp_infeas": "infeasible",
            "mip_infeasible": "infeasible",
            "lp_unbounded": "unbounded",
            "mip_unbounded": "unbounded",
        }

        io_api = read_io_api_from_problem_file(problem_fn)
        sense = read_sense_from_problem_file(problem_fn)

        m = xpress.problem()

        m.read(path_to_string(problem_fn))
        m.setControl(self.solver_options)

        if log_fn is not None:
            m.setlogfile(path_to_string(log_fn))

        if warmstart_fn is not None:
            m.readbasis(path_to_string(warmstart_fn))

        m.solve()

        if basis_fn is not None:
            try:
                m.writebasis(path_to_string(basis_fn))
            except Exception as err:
                logger.info("No model basis stored. Raised error: %s", err)

        if solution_fn is not None:
            try:
                # TODO: possibly update saving of solution file
                m.writesol(path_to_string(solution_fn))
            except Exception as err:
                logger.info("Unable to save solution file. Raised error: %s", err)

        condition = m.getProbStatusString()
        termination_condition = CONDITION_MAP.get(condition, condition)
        status = Status.from_termination_condition(termination_condition)
        status.legacy_status = condition

        def get_solver_solution() -> Solution:
            objective = m.getObjVal()

            var = [str(v) for v in m.getVariable()]

            sol = pd.Series(m.getSolution(var), index=var, dtype=float)

            try:
                dual_ = [str(d) for d in m.getConstraint()]
                dual = pd.Series(m.getDual(dual_), index=dual_, dtype=float)
            except (xpress.SolverError, xpress.ModelError, SystemError):
                logger.warning("Dual values of MILP couldn't be parsed")
                dual = pd.Series(dtype=float)

            return Solution(sol, dual, objective)

        solution = self.safe_get_solution(status=status, func=get_solver_solution)
        solution = maybe_adjust_objective_sign(solution, io_api, sense)

        return Result(status, solution, m)


mosek_bas_re = re.compile(r" (XL|XU)\s+([^ \t]+)\s+([^ \t]+)| (LL|UL|BS)\s+([^ \t]+)")


class Mosek(Solver):
    """
    Solver subclass for the Mosek solver.

    https://www.mosek.com/

    For more information on solver options, see
    https://docs.mosek.com/latest/pythonapi/parameters.html#doc-all-parameter-list


    For remote optimization of smaller problems, which do not require a license,
    set the following solver_options:
    {"MSK_SPAR_REMOTE_OPTSERVER_HOST": "http://solve.mosek.com:30080"}

    Attributes
    ----------
    **solver_options
        options for the given solver
    """

    def __init__(
        self,
        **solver_options: Any,
    ) -> None:
        super().__init__(**solver_options)

    def solve_problem_from_model(
        self,
        model: Model,
        solution_fn: Path | None = None,
        log_fn: Path | None = None,
        warmstart_fn: Path | None = None,
        basis_fn: Path | None = None,
        env: None = None,
        explicit_coordinate_names: bool = False,
    ) -> Result:
        """
        Solve a linear problem directly from a linopy model using the MOSEK solver.

        Parameters
        ----------
        model : linopy.model
            Linopy model for the problem.
        solution_fn : Path, optional
            Path to the solution file.
        log_fn : Path, optional
            Path to the log file.
        warmstart_fn : Path, optional
            Path to the warmstart file.
        basis_fn : Path, optional
            Path to the basis file.
        env : None, optional
            Mosek environment for the solver
        explicit_coordinate_names : bool, optional
            Transfer variable and constraint names to the solver (default: False)

        Returns
        -------
        Result
        """
        with contextlib.ExitStack() as stack:
            if env is None:
                env_ = stack.enter_context(mosek.Env())

            with env_.Task() as m:
                m = model.to_mosek(
                    m, explicit_coordinate_names=explicit_coordinate_names
                )

                return self._solve(
                    m,
                    solution_fn=solution_fn,
                    log_fn=log_fn,
                    warmstart_fn=warmstart_fn,
                    basis_fn=basis_fn,
                    io_api="direct",
                    sense=model.sense,
                )

    def solve_problem_from_file(
        self,
        problem_fn: Path,
        solution_fn: Path | None = None,
        log_fn: Path | None = None,
        warmstart_fn: Path | None = None,
        basis_fn: Path | None = None,
        env: None = None,
    ) -> Result:
        """
        Solve a linear problem from a problem file using the MOSEK solver. Both mps and
        lp files are supported; MPS does not support quadratic terms.

        Parameters
        ----------
        problem_fn : Path
            Path to the problem file.
        solution_fn : Path, optional
            Path to the solution file.
        log_fn : Path, optional
            Path to the log file.
        warmstart_fn : Path, optional
            Path to the warmstart file.
        basis_fn : Path, optional
            Path to the basis file.
        env : None, optional
            Mosek environment for the solver

        Returns
        -------
        Result
        """
        with contextlib.ExitStack() as stack:
            if env is None:
                env_ = stack.enter_context(mosek.Env())

            with env_.Task() as m:
                # read sense and io_api from problem file
                sense = read_sense_from_problem_file(problem_fn)
                io_api = read_io_api_from_problem_file(problem_fn)
                # for Mosek solver, the path needs to be a string
                problem_fn_ = path_to_string(problem_fn)
                m.readdata(problem_fn_)

                return self._solve(
                    m,
                    solution_fn=solution_fn,
                    log_fn=log_fn,
                    warmstart_fn=warmstart_fn,
                    basis_fn=basis_fn,
                    io_api=io_api,
                    sense=sense,
                )

    def _solve(
        self,
        m: mosek.Task,
        solution_fn: Path | None,
        log_fn: Path | None,
        warmstart_fn: Path | None,
        basis_fn: Path | None,
        io_api: str | None,
        sense: str | None,
    ) -> Result:
        """
        Solve a linear problem from a Mosek task object.

        Parameters
        ----------
        m : mosek.Task
            Mosek task object.
        solution_fn : Path, optional
            Path to the solution file.
        log_fn : Path, optional
            Path to the log file.
        warmstart_fn : Path, optional
            Path to the warmstart file.
        basis_fn : Path, optional
            Path to the basis file.
        io_api: str
            io_api of the problem. For direct API from linopy model this is "direct".
        sense: str
            "min" or "max"

        Returns
        -------
        Result
        """
        CONDITION_MAP = {
            "solsta.unknown": "unknown",
            "solsta.optimal": "optimal",
            "solsta.integer_optimal": "optimal",
            "solsta.prim_infeas_cer": "infeasible",
            "solsta.dual_infeas_cer": "infeasible_or_unbounded",
        }

        for k, v in self.solver_options.items():
            m.putparam(k, str(v))

        if log_fn is not None:
            m.linkfiletostream(mosek.streamtype.log, path_to_string(log_fn), 0)
        else:
            m.set_Stream(mosek.streamtype.log, sys.stdout.write)

        if warmstart_fn is not None:
            m.putintparam(mosek.iparam.sim_hotstart, mosek.simhotstart.status_keys)
            skx = [mosek.stakey.low] * m.getnumvar()
            skc = [mosek.stakey.bas] * m.getnumcon()

            with open(path_to_string(warmstart_fn)) as f:
                for line in f:
                    if line.startswith("NAME "):
                        break

                for line in f:
                    if line.startswith("ENDATA"):
                        break

                    o = mosek_bas_re.match(line)
                    if o is not None:
                        if o.group(1) is not None:
                            key = o.group(1)
                            try:
                                skx[m.getvarnameindex(o.group(2))] = mosek.stakey.basis
                            except:  # noqa: E722
                                pass
                            try:
                                skc[m.getvarnameindex(o.group(3))] = (
                                    mosek.stakey.low if key == "XL" else "XU"
                                )
                            except:  # noqa: E722
                                pass
                        else:
                            key = o.group(4)
                            name = o.group(5)
                            stakey = (
                                mosek.stakey.low
                                if key == "LL"
                                else (
                                    mosek.stakey.upr
                                    if key == "UL"
                                    else mosek.stakey.bas
                                )
                            )

                            try:
                                skx[m.getvarnameindex(name)] = stakey
                            except:  # noqa: E722
                                try:
                                    skc[m.getvarnameindex(name)] = stakey
                                except:  # noqa: E722
                                    pass
            m.putskc(mosek.soltype.bas, skc)
            m.putskx(mosek.soltype.bas, skx)
        m.optimize()

        m.solutionsummary(mosek.streamtype.log)

        if basis_fn is not None:
            if m.solutiondef(mosek.soltype.bas):
                with open(path_to_string(basis_fn), "w") as f:
                    f.write(f"NAME {basis_fn}\n")

                    skc = [
                        (0 if sk != mosek.stakey.bas else 1, i, sk)
                        for (i, sk) in enumerate(m.getskc(mosek.soltype.bas))
                    ]
                    skx = [
                        (0 if sk == mosek.stakey.bas else 1, j, sk)
                        for (j, sk) in enumerate(m.getskx(mosek.soltype.bas))
                    ]
                    skc.sort()
                    skc.reverse()
                    skx.sort()
                    skx.reverse()
                    while skx and skc and skx[-1][0] == 0 and skc[-1][0] == 0:
                        (_, i, kc) = skc.pop()
                        (_, j, kx) = skx.pop()

                        namex = m.getvarname(j)
                        namec = m.getconname(i)

                        if kc in [mosek.stakey.low, mosek.stakey.fix]:
                            f.write(f" XL {namex} {namec}\n")
                        else:
                            f.write(f" XU {namex} {namec}\n")
                    while skc and skc[-1][0] == 0:
                        (_, i, kc) = skc.pop()
                        namec = m.getconname(i)
                        if kc in [mosek.stakey.low, mosek.stakey.fix]:
                            f.write(f" LL {namex}\n")
                        else:
                            f.write(f" UL {namex}\n")
                    while skx:
                        (_, j, kx) = skx.pop()
                        namex = m.getvarname(j)
                        if kx == mosek.stakey.bas:
                            f.write(f" BS {namex}\n")
                        elif kx in [mosek.stakey.low, mosek.stakey.fix]:
                            f.write(f" LL {namex}\n")
                        elif kx == mosek.stakey.upr:
                            f.write(f" UL {namex}\n")
                    f.write("ENDATA\n")

        soltype = None
        possible_soltypes = [
            mosek.soltype.bas,
            mosek.soltype.itr,
            mosek.soltype.itg,
        ]
        for possible_soltype in possible_soltypes:
            try:
                if m.solutiondef(possible_soltype):
                    soltype = possible_soltype
            except mosek.Error:
                pass

        if solution_fn is not None:
            try:
                m.writesolution(mosek.soltype.bas, path_to_string(solution_fn))
            except mosek.Error as err:
                logger.info("Unable to save solution file. Raised error: %s", err)

        condition = str(m.getsolsta(soltype))
        termination_condition = CONDITION_MAP.get(condition, condition)
        status = Status.from_termination_condition(termination_condition)
        status.legacy_status = condition

        def get_solver_solution() -> Solution:
            objective = m.getprimalobj(soltype)

            sol = m.getxx(soltype)
            sol = {m.getvarname(i): sol[i] for i in range(m.getnumvar())}
            sol = pd.Series(sol, dtype=float)

            try:
                dual = m.gety(soltype)
                dual = {m.getconname(i): dual[i] for i in range(m.getnumcon())}
                dual = pd.Series(dual, dtype=float)
            except (mosek.Error, AttributeError):
                logger.warning("Dual values of MILP couldn't be parsed")
                dual = pd.Series(dtype=float)

            return Solution(sol, dual, objective)

        solution = self.safe_get_solution(status=status, func=get_solver_solution)
        solution = maybe_adjust_objective_sign(solution, io_api, sense)

        return Result(status, solution)


class COPT(Solver):
    """
    Solver subclass for the COPT solver.

    https://guide.coap.online/copt/en-doc/index.html

    For more information on solver options, see
    https://guide.coap.online/copt/en-doc/parameter.html

    Attributes
    ----------
    **solver_options
        options for the given solver
    """

    def __init(
        self,
        **solver_options: Any,
    ) -> None:
        super().__init__(**solver_options)

    def solve_problem_from_model(
        self,
        model: Model,
        solution_fn: Path | None = None,
        log_fn: Path | None = None,
        warmstart_fn: Path | None = None,
        basis_fn: Path | None = None,
        env: None = None,
        explicit_coordinate_names: bool = False,
    ) -> Result:
        msg = "Direct API not implemented for COPT"
        raise NotImplementedError(msg)

    def solve_problem_from_file(
        self,
        problem_fn: Path,
        solution_fn: Path | None = None,
        log_fn: Path | None = None,
        warmstart_fn: Path | None = None,
        basis_fn: Path | None = None,
        env: None = None,
    ) -> Result:
        """
        Solve a linear problem from a problem file using the COPT solver.

        Parameters
        ----------
        problem_fn : Path
            Path to the problem file.
        solution_fn : Path, optional
            Path to the solution file.
        log_fn : Path, optional
            Path to the log file.
        warmstart_fn : Path, optional
            Path to the warmstart file.
        basis_fn : Path, optional
            Path to the basis file.
        env : None, optional
            COPT environment for the solver

        Returns
        -------
        Result
        """
        # conditions: https://guide.coap.online/copt/en-doc/constant.html#chapconst-solstatus
        CONDITION_MAP = {
            0: "unstarted",
            1: "optimal",
            2: "infeasible",
            3: "unbounded",
            4: "infeasible_or_unbounded",
            5: "numerical",
            6: "node_limit",
            7: "imprecise",
            8: "time_limit",
            9: "unfinished",
            10: "interrupted",
        }

        io_api = read_io_api_from_problem_file(problem_fn)
        sense = read_sense_from_problem_file(problem_fn)

        if env is None:
            env_ = coptpy.Envr()

        m = env_.createModel()

        m.read(path_to_string(problem_fn))

        if log_fn is not None:
            m.setLogFile(path_to_string(log_fn))

        for k, v in self.solver_options.items():
            m.setParam(k, v)

        if warmstart_fn is not None:
            m.readBasis(path_to_string(warmstart_fn))

        m.solve()

        if basis_fn and m.HasBasis:
            try:
                m.write(path_to_string(basis_fn))
            except coptpy.CoptError as err:
                logger.info("No model basis stored. Raised error: %s", err)

        if solution_fn:
            try:
                m.write(path_to_string(solution_fn))
            except coptpy.CoptError as err:
                logger.info("No model solution stored. Raised error: %s", err)

        # TODO: check if this suffices
        condition = m.MipStatus if m.ismip else m.LpStatus
        termination_condition = CONDITION_MAP.get(condition, condition)
        status = Status.from_termination_condition(termination_condition)
        status.legacy_status = condition

        def get_solver_solution() -> Solution:
            # TODO: check if this suffices
            objective = m.BestObj if m.ismip else m.LpObjVal

            sol = pd.Series({v.name: v.x for v in m.getVars()}, dtype=float)

            try:
                dual = pd.Series({v.name: v.pi for v in m.getConstrs()}, dtype=float)
            except (coptpy.CoptError, AttributeError):
                logger.warning("Dual values of MILP couldn't be parsed")
                dual = pd.Series(dtype=float)

            return Solution(sol, dual, objective)

        solution = self.safe_get_solution(status=status, func=get_solver_solution)
        solution = maybe_adjust_objective_sign(solution, io_api, sense)

        env_.close()

        return Result(status, solution, m)


class MindOpt(Solver):
    """
    Solver subclass for the MindOpt solver.

    https://solver.damo.alibaba.com/doc/en/html/index.html

    For more information on solver options, see
    https://solver.damo.alibaba.com/doc/en/html/API2/param/index.html

    Attributes
    ----------
    **solver_options
        options for the given solver
    """

    def __init(
        self,
        **solver_options: Any,
    ) -> None:
        super().__init__(**solver_options)

    def solve_problem_from_model(
        self,
        model: Model,
        solution_fn: Path | None = None,
        log_fn: Path | None = None,
        warmstart_fn: Path | None = None,
        basis_fn: Path | None = None,
        env: None = None,
        explicit_coordinate_names: bool = False,
    ) -> Result:
        msg = "Direct API not implemented for MindOpt"
        raise NotImplementedError(msg)

    def solve_problem_from_file(
        self,
        problem_fn: Path,
        solution_fn: Path | None = None,
        log_fn: Path | None = None,
        warmstart_fn: Path | None = None,
        basis_fn: Path | None = None,
        env: None = None,
    ) -> Result:
        """
        Solve a linear problem from a problem file using the MindOpt solver.

        Parameters
        ----------
        problem_fn : Path
            Path to the problem file.
        solution_fn : Path, optional
            Path to the solution file.
        log_fn : Path, optional
            Path to the log file.
        warmstart_fn : Path, optional
            Path to the warmstart file.
        basis_fn : Path, optional
            Path to the basis file.
        env : None, optional
            MindOpt environment for the solver

        Returns
        -------
        Result

        """
        CONDITION_MAP = {
            -1: "error",
            0: "unknown",
            1: "optimal",
            2: "infeasible",
            3: "unbounded",
            4: "infeasible_or_unbounded",
            5: "suboptimal",
        }
        io_api = read_io_api_from_problem_file(problem_fn)
        sense = read_sense_from_problem_file(problem_fn)

        if io_api == "lp":
            # for model type "QP", lp file with have "[" and "]" in objective function
            if "[" in open(problem_fn).read() and "]" in open(problem_fn).read():
                msg = (
                    "MindOpt does not support QP problems in LP format. Use MPS file "
                    "format instead."
                )
                raise ValueError(msg)

        if env is None:
            env_ = mindoptpy.Env(path_to_string(log_fn) if log_fn else "")

        env_.start()

        m = mindoptpy.read(path_to_string(problem_fn), env_)

        for k, v in self.solver_options.items():
            m.setParam(k, v)

        if warmstart_fn:
            try:
                m.read(path_to_string(warmstart_fn))
            except mindoptpy.MindoptError as err:
                logger.info("Model basis could not be read. Raised error: %s", err)

        m.optimize()

        if basis_fn:
            try:
                m.write(path_to_string(basis_fn))
            except mindoptpy.MindoptError as err:
                logger.info("No model basis stored. Raised error: %s", err)

        if solution_fn:
            try:
                m.write(path_to_string(solution_fn))
            except mindoptpy.MindoptError as err:
                logger.info("No model solution stored. Raised error: %s", err)

        condition = m.status
        termination_condition = CONDITION_MAP.get(condition, condition)
        status = Status.from_termination_condition(termination_condition)
        status.legacy_status = condition

        def get_solver_solution() -> Solution:
            objective = m.objval

            sol = pd.Series({v.varname: v.X for v in m.getVars()}, dtype=float)

            try:
                dual = pd.Series({c.constrname: c.DualSoln for c in m.getConstrs()})
            except (mindoptpy.MindoptError, AttributeError):
                logger.warning("Dual values of MILP couldn't be parsed")
                dual = pd.Series(dtype=float)

            return Solution(sol, dual, objective)

        solution = self.safe_get_solution(status=status, func=get_solver_solution)
        solution = maybe_adjust_objective_sign(solution, io_api, sense)

        env_.dispose()

        return Result(status, solution, m)


class PIPS(Solver):
    """
    Solver subclass for the PIPS solver.
    """

    def __init__(
        self,
        **solver_options: Any,
    ) -> None:
        super().__init__(**solver_options)
        msg = "The PIPS solver interface is not yet implemented."
        raise NotImplementedError(msg)<|MERGE_RESOLUTION|>--- conflicted
+++ resolved
@@ -342,12 +342,8 @@
         warmstart_fn: Path | None = None,
         basis_fn: Path | None = None,
         env: None = None,
-<<<<<<< HEAD
         explicit_coordinate_names: bool = False,
-    ):
-=======
-    ) -> Result:
->>>>>>> 58a28b52
+    ) -> Result:
         msg = "Direct API not implemented for CBC"
         raise NotImplementedError(msg)
 
