--- conflicted
+++ resolved
@@ -771,20 +771,4 @@
         return self.to_scalar_linexpr(1).__ge__(other)
 
     def __eq__(self, other):
-<<<<<<< HEAD
-        return self.to_scalar_linexpr(1).__eq__(other)
-=======
-        return self.to_scalar_linexpr(1).__eq__(other)
-
-
-#####
-# MONKEY PATCH DataArray __mul__ function to pass multiplication to Variable
-#####
-
-
-@monkey_patch(DataArray, pass_unpatched_method=True)
-def __mul__(da, other, unpatched_method):
-    if isinstance(other, Variable):
-        return NotImplemented
-    return unpatched_method(da, other)
->>>>>>> 705c9706
+        return self.to_scalar_linexpr(1).__eq__(other)