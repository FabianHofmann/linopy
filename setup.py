--- conflicted
+++ resolved
@@ -63,11 +63,8 @@
             "highspy",
             "cplex",
             "xpress",
-<<<<<<< HEAD
             "mindoptpy",
-=======
             "coptpy",
->>>>>>> b91f08d6
         ],
     },
     classifiers=[
