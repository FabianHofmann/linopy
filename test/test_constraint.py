--- conflicted
+++ resolved
@@ -394,15 +394,9 @@
 def test_constraint_w_constant(m, x, y):
     c1 = -2.0 + x <= y + 1
     c2 = x >= y
-<<<<<<< HEAD
     c3 = (x-1.)+2 >= 3
     c4 = 0 >= (x-1)+2.
     
-=======
-    c3 = (x - 1.0) + 2 > 3
-    c4 = 0 >= (x - 1) + 2.0
-
->>>>>>> 51184772
     m.add_constraints(c1)
     m.add_constraints(c2)
     m.add_constraints(c3)
