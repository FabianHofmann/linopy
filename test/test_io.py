#!/usr/bin/env python3
"""
Created on Thu Mar 18 09:03:35 2021.

@author: fabian
"""

from pathlib import Path
from typing import Union

import pandas as pd
import pytest
import xarray as xr

from linopy import LESS_EQUAL, Model, available_solvers, read_netcdf
from linopy.testing import assert_model_equal


@pytest.fixture
def model() -> Model:
    m = Model()

    x = m.add_variables(4, pd.Series([8, 10]), name="x")
    y = m.add_variables(0, pd.DataFrame([[1, 2], [3, 4]]), name="y")

    m.add_constraints(x + y, LESS_EQUAL, 10)

    m.add_objective(2 * x + 3 * y)

    m.parameters["param"] = xr.DataArray([1, 2, 3, 4], dims=["x"])

    return m


@pytest.fixture
def model_with_dash_names() -> Model:
    m = Model()

    x = m.add_variables(4, pd.Series([8, 10]), name="x-var")
    x = m.add_variables(4, pd.Series([8, 10]), name="x-var-2")
    y = m.add_variables(0, pd.DataFrame([[1, 2], [3, 4]]), name="y-var")

    m.add_constraints(x + y, LESS_EQUAL, 10, name="constraint-1")

    m.add_objective(2 * x + 3 * y)

    return m


@pytest.fixture
def model_with_multiindex() -> Model:
    m = Model()

    index = pd.MultiIndex.from_tuples(
        [(1, "a"), (1, "b"), (2, "a"), (2, "b")], names=["first", "second"]
    )
    x = m.add_variables(4, pd.Series([8, 10, 12, 14], index=index), name="x-var")
    y = m.add_variables(
        0, pd.DataFrame([[1, 2], [3, 4], [5, 6], [7, 8]], index=index), name="y-var"
    )

    m.add_constraints(x + y, LESS_EQUAL, 10, name="constraint-1")

    m.add_objective(2 * x + 3 * y)

    return m


def test_model_to_netcdf(model: Model, tmp_path: Path) -> None:
    m = model
    fn = tmp_path / "test.nc"
    m.to_netcdf(fn)
    p = read_netcdf(fn)

    assert_model_equal(m, p)


def test_model_to_netcdf_with_sense(model: Model, tmp_path: Path) -> None:
    m = model
    m.objective.sense = "max"
    fn = tmp_path / "test.nc"
    m.to_netcdf(fn)
    p = read_netcdf(fn)

    assert_model_equal(m, p)


def test_model_to_netcdf_with_dash_names(
    model_with_dash_names: Model, tmp_path: Path
) -> None:
    m = model_with_dash_names
    fn = tmp_path / "test.nc"
    m.to_netcdf(fn)
    p = read_netcdf(fn)

    assert_model_equal(m, p)


def test_model_to_netcdf_with_status_and_condition(
    model_with_dash_names: Model, tmp_path: Path
) -> None:
    m = model_with_dash_names
    fn = tmp_path / "test.nc"
    m._status = "ok"
    m._termination_condition = "optimal"
    m.to_netcdf(fn)
    p = read_netcdf(fn)

    assert_model_equal(m, p)


# skip it xarray version is 2024.01.0 due to issue https://github.com/pydata/xarray/issues/8628
@pytest.mark.skipif(
    xr.__version__ in ["2024.1.0", "2024.1.1"],
    reason="xarray version 2024.1.0 has a bug with MultiIndex deserialize",
)
def test_model_to_netcdf_with_multiindex(
    model_with_multiindex: Model, tmp_path: Path
) -> None:
    m = model_with_multiindex
    fn = tmp_path / "test.nc"
    m.to_netcdf(fn)
    p = read_netcdf(fn)

    assert_model_equal(m, p)


@pytest.mark.skipif("gurobi" not in available_solvers, reason="Gurobipy not installed")
def test_to_file_lp(model: Model, tmp_path: Path) -> None:
    import gurobipy

    fn = tmp_path / "test.lp"
    model.to_file(fn)

    gurobipy.read(str(fn))


@pytest.mark.skipif("gurobi" not in available_solvers, reason="Gurobipy not installed")
<<<<<<< HEAD
def test_to_file_lp_explicit_coordinate_names(model, tmp_path):
    import gurobipy

    fn = tmp_path / "test.lp"
    model.to_file(fn, io_api="lp", explicit_coordinate_names=True)

    gurobipy.read(str(fn))


@pytest.mark.skipif("gurobi" not in available_solvers, reason="Gurobipy not installed")
def test_to_file_lp_None(model):
=======
def test_to_file_lp_None(model: Model) -> None:
>>>>>>> 58a28b52
    import gurobipy

    fn: Union[str, None] = None
    model.to_file(fn)

    fn_path = model.get_problem_file()
    gurobipy.read(str(fn_path))


@pytest.mark.skipif(
    not {"gurobi", "highs"}.issubset(available_solvers),
    reason="Gurobipy of highspy not installed",
)
def test_to_file_mps(model: Model, tmp_path: Path) -> None:
    import gurobipy

    fn = tmp_path / "test.mps"
    model.to_file(fn)

    gurobipy.read(str(fn))


@pytest.mark.skipif("gurobi" not in available_solvers, reason="Gurobipy not installed")
def test_to_file_invalid(model: Model, tmp_path: Path) -> None:
    with pytest.raises(ValueError):
        fn = tmp_path / "test.failedtype"
        model.to_file(fn)


@pytest.mark.skipif("gurobi" not in available_solvers, reason="Gurobipy not installed")
def test_to_gurobipy(model: Model) -> None:
    model.to_gurobipy()


@pytest.mark.skipif("highs" not in available_solvers, reason="Highspy not installed")
def test_to_highspy(model: Model) -> None:
    model.to_highspy()


def test_to_blocks(tmp_path: Path) -> None:
    m: Model = Model()

    lower: pd.Series = pd.Series(range(20))
    upper: pd.Series = pd.Series(range(30, 50))
    x = m.add_variables(lower, upper)
    y = m.add_variables(lower, upper)

    m.add_constraints(x + y, LESS_EQUAL, 10)

    m.add_objective(2 * x + 3 * y)

    m.blocks = xr.DataArray([1] * 10 + [2] * 10)

    with pytest.raises(NotImplementedError):
        m.to_block_files(tmp_path)<|MERGE_RESOLUTION|>--- conflicted
+++ resolved
@@ -136,8 +136,7 @@
 
 
 @pytest.mark.skipif("gurobi" not in available_solvers, reason="Gurobipy not installed")
-<<<<<<< HEAD
-def test_to_file_lp_explicit_coordinate_names(model, tmp_path):
+def test_to_file_lp_explicit_coordinate_names(model: Model, tmp_path):
     import gurobipy
 
     fn = tmp_path / "test.lp"
@@ -147,10 +146,7 @@
 
 
 @pytest.mark.skipif("gurobi" not in available_solvers, reason="Gurobipy not installed")
-def test_to_file_lp_None(model):
-=======
 def test_to_file_lp_None(model: Model) -> None:
->>>>>>> 58a28b52
     import gurobipy
 
     fn: Union[str, None] = None
