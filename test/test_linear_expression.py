--- conflicted
+++ resolved
@@ -687,18 +687,14 @@
     assert result.coord_dims == ("new",)
 
 
-<<<<<<< HEAD
-def test_linear_expression_diff(v: Variable) -> None:
-=======
-def test_linear_expression_unstack(v):
+def test_linear_expression_unstack(v: Variable) -> None:
     result = v.to_linexpr().expand_dims("new_dim").stack(new=("new_dim", "dim_2"))
     result = result.unstack("new")
     assert isinstance(result, LinearExpression)
     assert result.coord_dims == ("new_dim", "dim_2")
 
 
-def test_linear_expression_diff(v):
->>>>>>> 6a788ac3
+def test_linear_expression_diff(v: Variable) -> None:
     diff = v.to_linexpr().diff("dim_2")
     assert diff.nterm == 2
 
