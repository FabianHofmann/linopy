--- conflicted
+++ resolved
@@ -269,17 +269,13 @@
     assert result.dims == ("new",)
 
 
-<<<<<<< HEAD
-def test_variable_flat(x: linopy.Variable) -> None:
-=======
-def test_variable_unstack(x):
+def test_variable_unstack(x: linopy.Variable) -> None:
     result = x.expand_dims("new_dim").stack(new=("new_dim", "first")).unstack("new")
     assert isinstance(result, linopy.variables.Variable)
     assert result.dims == ("new_dim", "first")
 
-
-def test_variable_flat(x):
->>>>>>> 6a788ac3
+    
+def test_variable_flat(x: linopy.Variable) -> None:
     result = x.flat
     assert isinstance(result, pd.DataFrame)
     assert len(result) == x.size
